#=========================================================================
# .travis.yml
#=========================================================================
# Continuous integration with TravisCI

language: python

python:
  - "3.6"

#-------------------------------------------------------------------------
# Install
#-------------------------------------------------------------------------

install:
  - sudo apt-get install -y graphviz
<<<<<<< HEAD
  - pip install --upgrade pip setuptools==41.0.0 twine
=======
  # For some reason, the latest setuptools (46.1.1) causes permission
  # denied errors when trying to access site packages (to access scripts
  # like mflowgen-status), so we are pinning to 46.0.0 and waiting to see
  # if they will fix it on their end.
  - pip install --upgrade pip setuptools==46.0.0 twine
>>>>>>> 7b0e2221
  - pip install --requirement requirements/ci.txt
  - pip install .
  - pip list

#-------------------------------------------------------------------------
# Tests
#-------------------------------------------------------------------------

script:
  - autoflake --recursive --in-place --remove-duplicate-keys .
  - pyupgrade --py3-only --keep-percent-format $(find . -name '*.py')
  - flake8 --select=F --ignore=F401,F405,F403,F811,F821,F841
  - git diff --exit-code

  # Test that we can configure and run the common targets

  - which mflowgen-python

  - mflowgen run --demo
  - cd mflowgen-demo && mkdir -p build && cd build
  - mflowgen run --design ../GcdUnit
  - make list
  - make status
  - make runtimes
  - make graph
  - make clean-all
  - make info

#  - py.test ../mflowgen/tests

#-------------------------------------------------------------------------
# After success
#-------------------------------------------------------------------------

after_success:
  - echo done
<|MERGE_RESOLUTION|>--- conflicted
+++ resolved
@@ -14,15 +14,11 @@
 
 install:
   - sudo apt-get install -y graphviz
-<<<<<<< HEAD
-  - pip install --upgrade pip setuptools==41.0.0 twine
-=======
   # For some reason, the latest setuptools (46.1.1) causes permission
   # denied errors when trying to access site packages (to access scripts
   # like mflowgen-status), so we are pinning to 46.0.0 and waiting to see
   # if they will fix it on their end.
   - pip install --upgrade pip setuptools==46.0.0 twine
->>>>>>> 7b0e2221
   - pip install --requirement requirements/ci.txt
   - pip install .
   - pip list
