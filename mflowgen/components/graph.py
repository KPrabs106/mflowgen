--- conflicted
+++ resolved
@@ -113,11 +113,7 @@
   # Sort them for better debuggability / repeatability / causality
 
   def sort_edges( s, edge_list ):
-<<<<<<< HEAD
-    edge_list.sort(key=lambda x: x.src)
-=======
     edge_list.sort(key=lambda x: x.dst)
->>>>>>> 7c3f867c
     return edge_list
 
   def get_edges_i( s, step_name ):
@@ -128,11 +124,7 @@
 
   def get_edges_o( s, step_name ):
     try:
-<<<<<<< HEAD
-      return s.sort_edges(s._edges_0[ step_name ])
-=======
       return s.sort_edges(s._edges_o[ step_name ])
->>>>>>> 7c3f867c
     except KeyError:
       return []
 
@@ -650,11 +642,7 @@
 
     dot_nodes = []
 
-    # Use ordered list for repeatability
-
-    stepname_list = list(s.all_steps()); stepname_list.sort()
-    for step_name in stepname_list:
-
+    for step_name in s.all_steps():
       step     = s.get_step( step_name )
       port_str = '<{dot_port_id}> {label}'
 
