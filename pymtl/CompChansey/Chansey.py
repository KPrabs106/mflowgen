--- conflicted
+++ resolved
@@ -7,12 +7,8 @@
 
 # BRGTC2 custom MemMsg modified for RISC-V 32
 
-<<<<<<< HEAD
 from ifcs                       import CtrlRegMsg, MemMsg, MduMsg
-=======
-from ifcs                    import CtrlRegMsg, MemMsg, MduMsg
-from ifcs.FpuMsg             import FpuReqMsg, FpuRespMsg
->>>>>>> 10d051e2
+from ifcs.FpuMsg                import FpuReqMsg, FpuRespMsg
 
 from ctrlreg.CtrlReg            import CtrlReg
 from proc.ProcPRTL              import ProcPRTL
